--- conflicted
+++ resolved
@@ -490,21 +490,16 @@
 
     lmbda = 2.99792458e8 / tx_frequency
 
-<<<<<<< HEAD
-    # tx pulse length, 1 ms
-    # tx_baud_length = 1e-3
-    # smallest integration period
-    t_int = n_bauds * tx_baud_length
     # duty-cycle
-    eff_tx = 1.0
-    eff_rx = 1.0
-=======
+    eff_tx = 1.0 # we should pass this through from the user level
+    eff_rx = 1.0 # we should pass this through from the user level
+
     # smallest fundamental integration period
-    t_int = tx_pulse_length
-
->>>>>>> 24752e0d
+    t_int = tx_pulse_length / n_bauds
+    
     # bandwidth factor
-    bw_fac = 1.0
+    bw_fac = 1.0 # we should pass this through from the user level
+    
     # Set up the dimensions for the simulation
     data_dims = dict(pairs=n_paths, lat=n_grid_cells, long=n_grid_cells)
     # Terms that will be constant through out simulation
@@ -654,32 +649,21 @@
                 target_ecef = geodetic2ecef(lat, lon, tgt_alt)
                 k_tx = target_ecef - tx_ecef
                 k_rx = target_ecef - rx_ecef
-<<<<<<< HEAD
-                # vector magnetiude
+
+                # vector magnitiude
                 k_txm = np.sqrt(np.dot(k_tx, k_tx))
                 k_rxm = np.sqrt(np.dot(k_rx, k_rx))
 
                 # get the cos of the scattering angle
                 inv_angle = np.dot(k_tx, k_rx) / (k_txm * k_rxm)
-                #     np.sqrt(np.sum(k_tx * k_tx))
-                #     * np.sqrt(np.sum(k_rx * k_rx))
-                # )
-                # Normed vector
+
+                # normalized k vector, compute bragg vector
+                # just the vector direction
                 k_tx0 = k_tx / k_txm
                 k_rx0 = -k_rx / k_txm
-                k_bragg = (1.0 / lmbda) * (k_rx0 - k_tx0)
-=======
-                inv_angle = np.sum(k_tx * k_rx) / (
-                    np.sqrt(np.sum(k_tx * k_tx))
-                    * np.sqrt(np.sum(k_rx * k_rx))
-                )
-
-                # normalized k vector, compute bragg vector
-                k_tx0 = k_tx / np.sqrt(np.dot(k_tx, k_tx))
-                k_rx0 = -k_rx / np.sqrt(np.dot(k_rx, k_rx))
-                #k_bragg = (1.0 / lmbda) * (k_rx0 - k_tx0)
                 k_bragg = (k_rx0 - k_tx0)
-
+                
+                # extra debug check with lambda scaled values
                 #k_tx_n = np.linalg.norm(2*np.pi*k_tx0/lmbda)
                 #k_rx_n = np.linalg.norm(2*np.pi*k_rx0/lmbda)
                 #k_bragg_n = np.linalg.norm(2*np.pi*k_bragg/lmbda)
@@ -687,7 +671,6 @@
                 #print("k ", k_tx_n, k_rx_n, k_bragg_n)
                 #print("l ", 2*np.pi/k_tx_n, 2*np.pi/k_rx_n, 2*np.pi/k_bragg_n)
                 #print("f ", c.c*k_tx_n/(2*np.pi),c.c*k_rx_n/(2*np.pi),c.c*k_bragg_n/(2*np.pi))
->>>>>>> 24752e0d
 
                 vel_mat[path_idx, i, j, :] = k_bragg
 
